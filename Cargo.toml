[package]
name = "oura"
description = "The tail of Cardano"
version = "2.0.0-alpha.2"
edition = "2021"
repository = "https://github.com/txpipe/oura"
homepage = "https://github.com/txpipe/oura"
documentation = "https://docs.rs/oura"
license = "Apache-2.0"
readme = "README.md"
authors = ["Santiago Carmuega <santiago@carmuega.me>"]

[features]
deno = ["deno_runtime"]
sink-file-rotate = ["file-rotate"]
sink-webhook = ["reqwest"]
sink-rabbitmq = ["lapin"]
sink-kafka = ["kafka"]
sink-aws-sqs = ["aws-config", "aws-types", "aws-sdk-sqs"]
sink-aws-lambda = ["aws-config", "aws-types", "aws-sdk-lambda"]
sink-aws-s3 = ["aws-config", "aws-types", "aws-sdk-s3"]
sink-gcp-pubsub = ["google-cloud-pubsub", "google-cloud-googleapis", "google-cloud-default"]
sink-gcp-cloudfunction = ["reqwest", "jsonwebtoken"]
sink-redis = ["r2d2_redis"]
sink-elasticsearch = ["elasticsearch"]
source-utxorpc = ["tonic", "futures"]
sql = ["sqlx"]

[dependencies]
<<<<<<< HEAD
# pallas = "0.19.0"
pallas = { path = "../pallas/pallas" }
=======
pallas = "0.21.0"
# pallas = { path = "../pallas/pallas" }
>>>>>>> 70e8b61c
# pallas = { git = "https://github.com/txpipe/pallas" }

gasket = { version = "^0.6", features = ["derive"] }
# gasket = { path = "../../construkts/gasket-rs/gasket", features = ["derive"] }
# gasket = { git = "https://github.com/construkts/gasket-rs.git", features = ["derive"] }

utxorpc = { version = "^0.1" }

hex = "0.4.3"
net2 = "0.2.37"
bech32 = "0.9.1"
clap = { version = "4.2.7", features = ["derive"] }
env_logger = "0.10.0"
crossterm = "0.26"
merge = "0.1.0"
config = { version = "0.13.2", default-features = false, features = ["toml", "yaml", "json"] }
serde = { version = "1.0.152", features = ["derive"] }
serde_json = { version = "1.0.104", features = ["arbitrary_precision"] }
strum = "0.24"
strum_macros = "0.25"
prometheus_exporter_base = { version = "1.4.0", features = ["hyper", "hyper_server"] }
unicode-truncate = "0.2.0"
thiserror = "1.0.39"
indicatif = "0.17.3"
lazy_static = "1.4.0"
tracing = "0.1.37"
tracing-subscriber = "0.3.17"
anyhow = "1.0.77"
tokio = { version = "1", features = ["rt", "rt-multi-thread"] }
async-trait = "0.1.68"
elasticsearch = { version = "8.5.0-alpha.1", optional = true }
murmur3 = { version = "0.5.2", optional = true }
openssl = { version = "0.10", optional = true, features = ["vendored"] }
lapin = { version = "2.2.1", optional = true }
reqwest = { version = "0.11", features = ["json", "multipart"], optional = true }
kafka = { version = "0.9.0", optional = true }
google-cloud-pubsub = { version = "0.16.0", optional = true }
google-cloud-googleapis = { version = "0.10.0", optional = true }
google-cloud-default = { version = "0.4.0", optional = true, features = ["pubsub"] }
r2d2_redis = { version = "0.14.0", optional = true }
deno_runtime = { version = "0.126.0", optional = true }
jsonwebtoken = { version = "8.3.0", optional = true }
file-rotate = { version = "0.7.5", optional = true }
tonic = { version = "0.9.2", features = ["tls", "tls-roots"], optional = true }
futures = { version = "0.3.28", optional = true }

# sql
sqlx = { version = "0.7", features = ["runtime-tokio", "tls-native-tls", "any", "sqlite", "postgres"], optional = true }

# aws
aws-config = { version = "^1.1", optional = true }
aws-types = { version = "^1.1", optional = true }
aws-sdk-s3 = { version = "^1.1", optional = true }
aws-sdk-sqs = { version = "^1.1", optional = true }
aws-sdk-lambda = { version = "^1.1", optional = true }
<<<<<<< HEAD
regex = "1.10.3"
=======
handlebars = "5.1.1"
>>>>>>> 70e8b61c
<|MERGE_RESOLUTION|>--- conflicted
+++ resolved
@@ -27,13 +27,8 @@
 sql = ["sqlx"]
 
 [dependencies]
-<<<<<<< HEAD
-# pallas = "0.19.0"
-pallas = { path = "../pallas/pallas" }
-=======
 pallas = "0.21.0"
 # pallas = { path = "../pallas/pallas" }
->>>>>>> 70e8b61c
 # pallas = { git = "https://github.com/txpipe/pallas" }
 
 gasket = { version = "^0.6", features = ["derive"] }
@@ -49,6 +44,8 @@
 env_logger = "0.10.0"
 crossterm = "0.26"
 merge = "0.1.0"
+regex = "1.10.3"
+handlebars = "5.1.1"
 config = { version = "0.13.2", default-features = false, features = ["toml", "yaml", "json"] }
 serde = { version = "1.0.152", features = ["derive"] }
 serde_json = { version = "1.0.104", features = ["arbitrary_precision"] }
@@ -88,9 +85,4 @@
 aws-types = { version = "^1.1", optional = true }
 aws-sdk-s3 = { version = "^1.1", optional = true }
 aws-sdk-sqs = { version = "^1.1", optional = true }
-aws-sdk-lambda = { version = "^1.1", optional = true }
-<<<<<<< HEAD
-regex = "1.10.3"
-=======
-handlebars = "5.1.1"
->>>>>>> 70e8b61c
+aws-sdk-lambda = { version = "^1.1", optional = true }