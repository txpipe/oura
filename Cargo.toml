[package]
name = "oura"
description = "The tail of Cardano"
version = "2.0.0-alpha.2"
edition = "2021"
repository = "https://github.com/txpipe/oura"
homepage = "https://github.com/txpipe/oura"
documentation = "https://docs.rs/oura"
license = "Apache-2.0"
readme = "README.md"
authors = ["Santiago Carmuega <santiago@carmuega.me>"]


[dependencies]
pallas = "0.19.0-alpha.1"
# pallas = { path = "../pallas/pallas" }
# pallas = { git = "https://github.com/txpipe/pallas" }

gasket = { version = "^0.4", features = ["derive"] }
# gasket = { path = "../../construkts/gasket-rs/gasket", features = ["derive"] }
# gasket = { git = "https://github.com/construkts/gasket-rs.git", features = ["derive"]  }

utxorpc = { version = "1.0.0-alpha.1" }

hex = "0.4.3"
net2 = "0.2.37"
bech32 = "0.9.1"
clap = { version = "4.2.7", features = ["derive"] }
env_logger = "0.10.0"
crossterm = "0.25"
merge = "0.1.0"
config = { version = "0.13.2", default-features = false, features = [
    "toml",
    "yaml",
    "json",
] }
serde = { version = "1.0.152", features = ["derive"] }
serde_json = { version = "1.0.89", features = ["arbitrary_precision"] }
strum = "0.24"
strum_macros = "0.24"
prometheus_exporter = { version = "0.8.5", default-features = false }
unicode-truncate = "0.2.0"
thiserror = "1.0.39"
indicatif = "0.17.3"
lazy_static = "1.4.0"
tracing = "0.1.37"
tracing-subscriber = "0.3.17"
file-rotate = "0.7.4"
tokio = { version = "1", features = ["rt"] }
async-trait = "0.1.68"

# feature: elasticsink
elasticsearch = { version = "8.5.0-alpha.1", optional = true }

# feature: fingerprint
murmur3 = { version = "0.5.2", optional = true }

# features: aws
aws-config = { version = "0.55.3", optional = true }
aws-types = { version = "0.55.3", optional = true }
aws-sdk-s3 = { version = "0.28.0", optional = true }

# required for CI to complete successfully
openssl = { version = "0.10", optional = true, features = ["vendored"] }

# redis support
redis = { version = "0.23.0", optional = true, features = ["tokio-comp"] }

# features: sink-rabbitmq
lapin = { version = "2.2.1", optional = true }

# features: sink-webhook
reqwest = { version = "0.11", features = ["json"], optional = true }

# features: sink-kafka
kafka = { version = "0.9.0", optional = true }

# features: sink-aws-sqs
aws-sdk-sqs = { version = "0.28.0", optional = true }

<<<<<<< HEAD
# features: sink-gcp-pubsub
google-cloud-pubsub = { version = "0.16.0", optional = true }
google-cloud-googleapis = { version = "0.10.0", optional = true }
google-cloud-default = { version = "0.4.0", optional = true, features = ["pubsub"] }
=======
# features: sink-aws-lambda
aws-sdk-lambda = { version = "0.28.0", optional = true }
>>>>>>> 748f4aab

# features: deno
deno_core = { version = "0.188.0", optional = true }
deno_runtime = { version = "0.114.0", optional = true }

[features]
default = ["deno"]
deno = ["deno_core", "deno_runtime"]
sink-rabbitmq = ["lapin"]
sink-webhook = ["reqwest"]
sink-kafka = ["kafka"]
sink-aws-sqs = ["aws-config", "aws-types", "aws-sdk-sqs"]
<<<<<<< HEAD
sink-gcp-pubsub = ["google-cloud-pubsub", "google-cloud-googleapis", "google-cloud-default"]
=======
sink-aws-lambda = ["aws-config", "aws-types", "aws-sdk-lambda"]
>>>>>>> 748f4aab
<|MERGE_RESOLUTION|>--- conflicted
+++ resolved
@@ -78,15 +78,13 @@
 # features: sink-aws-sqs
 aws-sdk-sqs = { version = "0.28.0", optional = true }
 
-<<<<<<< HEAD
+# features: sink-aws-lambda
+aws-sdk-lambda = { version = "0.28.0", optional = true }
+
 # features: sink-gcp-pubsub
 google-cloud-pubsub = { version = "0.16.0", optional = true }
 google-cloud-googleapis = { version = "0.10.0", optional = true }
 google-cloud-default = { version = "0.4.0", optional = true, features = ["pubsub"] }
-=======
-# features: sink-aws-lambda
-aws-sdk-lambda = { version = "0.28.0", optional = true }
->>>>>>> 748f4aab
 
 # features: deno
 deno_core = { version = "0.188.0", optional = true }
@@ -99,8 +97,5 @@
 sink-webhook = ["reqwest"]
 sink-kafka = ["kafka"]
 sink-aws-sqs = ["aws-config", "aws-types", "aws-sdk-sqs"]
-<<<<<<< HEAD
-sink-gcp-pubsub = ["google-cloud-pubsub", "google-cloud-googleapis", "google-cloud-default"]
-=======
 sink-aws-lambda = ["aws-config", "aws-types", "aws-sdk-lambda"]
->>>>>>> 748f4aab
+sink-gcp-pubsub = ["google-cloud-pubsub", "google-cloud-googleapis", "google-cloud-default"]