[package]
name = "oura"
description = "The tail of Cardano"
version = "1.4.0"
edition = "2021"
repository = "https://github.com/txpipe/oura"
homepage = "https://github.com/txpipe/oura"
documentation = "https://docs.rs/oura"
license = "Apache-2.0"
readme = "README.md"
authors = ["Santiago Carmuega <santiago@carmuega.me>"]


[dependencies]
pallas = "0.9.1"
# pallas = { path = "../pallas/pallas" }
hex = "0.4.3"
net2 = "0.2.37"
bech32 = "0.9.0"
clap = "3.1.17"
log = "0.4.17"
env_logger = "0.9.0"
crossterm = "0.23"
merge = "0.1.0"
config = { version = "0.13.1", default-features = false, features = ["toml"] }
serde = { version = "1.0.137", features = ["derive"] }
serde_json = { version = "1.0.81", features = ["arbitrary_precision"] }
strum = "0.24"
strum_macros = "0.24"
prometheus_exporter = { version = "0.8.4", default-features = false }

# feature logs
file-rotate = { version = "0.6.0", optional = true }

# feature: webhook
reqwest = { version = "0.11", optional = true, features = ["blocking", "json"] }

# feature: kafkasink
kafka = { version = "0.8.0", optional = true }

# feature: elasticsink
elasticsearch = { version = "7.14.0-alpha.1", optional = true }

# feature: fingerprint
murmur3 = { version = "0.5.1", optional = true }

# feature: aws
aws-config = { version = "0.11.0", optional = true }
aws-sdk-sqs = { version = "0.11.0", optional = true }
aws-sdk-lambda = { version = "0.11.0", optional = true }
aws-sdk-s3 = { version = "0.11.0", optional = true }

# features: elasticsearch || aws
tokio = { version = "1.18.2", optional = true, features = ["rt"] }

# required for CI to complete successfully
openssl = { version = "0.10", optional = true, features = ["vendored"] }

<<<<<<< HEAD
# redis support
redis = { version ="0.21.5", optional = true,  features = ["tokio-comp"]}
=======
# features: gcp
cloud-pubsub = { version = "0.8.0", optional = true }
async-recursion = { version = "1.0.0", optional = true }
>>>>>>> 6a0f5f22

[features]
default = []
logs = ["file-rotate"]
webhook = ["reqwest"]
kafkasink = ["kafka", "openssl"]
elasticsink = ["elasticsearch", "tokio"]
fingerprint = ["murmur3"]
aws = ["aws-config", "aws-sdk-sqs", "aws-sdk-lambda", "aws-sdk-s3", "tokio"]
<<<<<<< HEAD
redissink = ["redis", "tokio"]
=======
gcp = ["cloud-pubsub", "tokio", "async-recursion"]
>>>>>>> 6a0f5f22
<|MERGE_RESOLUTION|>--- conflicted
+++ resolved
@@ -56,14 +56,12 @@
 # required for CI to complete successfully
 openssl = { version = "0.10", optional = true, features = ["vendored"] }
 
-<<<<<<< HEAD
 # redis support
 redis = { version ="0.21.5", optional = true,  features = ["tokio-comp"]}
-=======
+
 # features: gcp
 cloud-pubsub = { version = "0.8.0", optional = true }
 async-recursion = { version = "1.0.0", optional = true }
->>>>>>> 6a0f5f22
 
 [features]
 default = []
@@ -73,8 +71,5 @@
 elasticsink = ["elasticsearch", "tokio"]
 fingerprint = ["murmur3"]
 aws = ["aws-config", "aws-sdk-sqs", "aws-sdk-lambda", "aws-sdk-s3", "tokio"]
-<<<<<<< HEAD
 redissink = ["redis", "tokio"]
-=======
-gcp = ["cloud-pubsub", "tokio", "async-recursion"]
->>>>>>> 6a0f5f22
+gcp = ["cloud-pubsub", "tokio", "async-recursion"]