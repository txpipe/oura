[package]
name = "oura"
description = "The tail of Cardano"
version = "1.3.2"
edition = "2021"
repository = "https://github.com/txpipe/oura"
homepage = "https://github.com/txpipe/oura"
documentation = "https://docs.rs/oura"
license = "Apache-2.0"
readme = "README.md"
authors = ["Santiago Carmuega <santiago@carmuega.me>"]


[dependencies]
<<<<<<< HEAD
pallas = "0.9.1"
=======
pallas = "0.9.0-alpha.1"
>>>>>>> 467bd0d4
# pallas = { path = "../pallas/pallas" }
hex = "0.4.3"
net2 = "0.2.37"
bech32 = "0.8.1"
clap = "3.1.13"
log = "0.4.16"
env_logger = "0.9.0"
crossterm = "0.23"
merge = "0.1.0"
config = { version = "0.13.1", default-features = false, features = ["toml"] }
serde = { version = "1.0.136", features = ["derive"] }
serde_json = { version = "1.0.79", features = ["arbitrary_precision"] }
strum = "0.24"
strum_macros = "0.24"
prometheus_exporter = { version = "0.8.4", default-features = false }

# feature logs
file-rotate = { version = "0.6.0", optional = true }

# feature: webhook
reqwest = { version = "0.11", optional = true, features = ["blocking", "json"] }

# feature: kafkasink
kafka = { version = "0.8.0", optional = true }

# feature: elasticsink
elasticsearch = { version = "7.14.0-alpha.1", optional = true }

# feature: fingerprint
murmur3 = { version = "0.5.1", optional = true }

# feature: aws
aws-config = { version = "0.11.0", optional = true }
aws-sdk-sqs = { version = "0.11.0", optional = true }
aws-sdk-lambda = { version = "0.11.0", optional = true }
aws-sdk-s3 = { version = "0.11.0", optional = true }

# features: elasticsearch || aws
tokio = { version = "1.18.0", optional = true, features = ["rt"] }

# required for CI to complete successfully
openssl = { version = "0.10", optional = true, features = ["vendored"] }

# features: gcp
cloud-pubsub = { version = "0.8.0", optional = true }
async-recursion = { version = "1.0.0", optional = true }

[features]
default = []
logs = ["file-rotate"]
webhook = ["reqwest"]
kafkasink = ["kafka", "openssl"]
elasticsink = ["elasticsearch", "tokio"]
fingerprint = ["murmur3"]
aws = ["aws-config", "aws-sdk-sqs", "aws-sdk-lambda", "aws-sdk-s3", "tokio"]
gcp = ["cloud-pubsub", "tokio", "async-recursion"]<|MERGE_RESOLUTION|>--- conflicted
+++ resolved
@@ -12,11 +12,7 @@
 
 
 [dependencies]
-<<<<<<< HEAD
 pallas = "0.9.1"
-=======
-pallas = "0.9.0-alpha.1"
->>>>>>> 467bd0d4
 # pallas = { path = "../pallas/pallas" }
 hex = "0.4.3"
 net2 = "0.2.37"
