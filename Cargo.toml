--- conflicted
+++ resolved
@@ -63,15 +63,6 @@
 # required for CI to complete successfully
 openssl = { version = "0.10", optional = true, features = ["vendored"] }
 
-<<<<<<< HEAD
-# redis support
-redis = { version = "0.23.0", optional = true, features = ["tokio-comp"] }
-=======
-# features: gcp
-google-cloud-pubsub = { version = "0.12.0", optional = true }
-google-cloud-googleapis = { version = "0.8.0", optional = true }
->>>>>>> a8b6047c
-
 # features: sink-rabbitmq
 lapin = { version = "2.2.1", optional = true }
 
@@ -87,15 +78,13 @@
 # features: sink-aws-lambda
 aws-sdk-lambda = { version = "0.28.0", optional = true }
 
-<<<<<<< HEAD
 # features: sink-gcp-pubsub
 google-cloud-pubsub = { version = "0.16.0", optional = true }
 google-cloud-googleapis = { version = "0.10.0", optional = true }
 google-cloud-default = { version = "0.4.0", optional = true, features = ["pubsub"] }
-=======
+
 # features: sink-redis
 r2d2_redis = { version = "0.14.0", optional = true }
->>>>>>> a8b6047c
 
 # features: deno
 deno_core = { version = "0.188.0", optional = true }
@@ -109,8 +98,5 @@
 sink-kafka = ["kafka"]
 sink-aws-sqs = ["aws-config", "aws-types", "aws-sdk-sqs"]
 sink-aws-lambda = ["aws-config", "aws-types", "aws-sdk-lambda"]
-<<<<<<< HEAD
 sink-gcp-pubsub = ["google-cloud-pubsub", "google-cloud-googleapis", "google-cloud-default"]
-=======
-sink-redis = ["r2d2_redis"]
->>>>>>> a8b6047c
+sink-redis = ["r2d2_redis"]