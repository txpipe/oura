--- conflicted
+++ resolved
@@ -1,8 +1,5 @@
-<<<<<<< HEAD
+mod byron;
 mod cip15;
-=======
-mod byron;
->>>>>>> d151e15d
 mod cip25;
 mod collect;
 mod map;
