--- conflicted
+++ resolved
@@ -207,11 +207,7 @@
 
             let child = self.child_writer(EventContext {
                 tx_idx: Some(idx),
-<<<<<<< HEAD
-                tx_hash: Some(tx_hash),
-=======
                 tx_hash: Some(tx_hash.to_owned()),
->>>>>>> c8c90891
                 ..EventContext::default()
             });
 
