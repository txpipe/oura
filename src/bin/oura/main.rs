--- conflicted
+++ resolved
@@ -12,11 +12,8 @@
 #[clap(author, version, about, long_about = None)]
 enum Oura {
     Daemon(run_daemon::Args),
-<<<<<<< HEAD
     Watch(watch::Args),
-=======
     Dump(dump::Args),
->>>>>>> 75451f50
 }
 
 fn main() {
@@ -24,11 +21,8 @@
 
     let result = match args {
         Oura::Daemon(x) => run_daemon::run(&x),
-<<<<<<< HEAD
         Oura::Watch(x) => watch::run(&x),
-=======
         Oura::Dump(x) => dump::run(&x),
->>>>>>> 75451f50
     };
 
     if let Err(err) = &result {
