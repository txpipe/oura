use std::{fmt::Debug, ops::Deref};

use log::{error, info};

use pallas::network::{
    miniprotocols::{chainsync, run_agent, Point},
    multiplexer::Channel,
};

use crate::{mapper::EventWriter, model::EventData, Error};

use super::blocks::MultiEraBlock;

struct ChainObserver(EventWriter);

// workaround to put a stop on excessive debug requirement coming from Pallas
impl Debug for ChainObserver {
    fn fmt(&self, f: &mut std::fmt::Formatter<'_>) -> std::fmt::Result {
        f.debug_tuple("ChainObserver").finish()
    }
}

impl Deref for ChainObserver {
    type Target = EventWriter;

    fn deref(&self) -> &Self::Target {
        &self.0
    }
}

impl ChainObserver {
    fn new(writer: EventWriter) -> Self {
        Self(writer)
    }
}

impl chainsync::Observer<chainsync::BlockContent> for ChainObserver {
    fn on_roll_forward(
        &self,
        content: chainsync::BlockContent,
        _tip: &chainsync::Tip,
    ) -> Result<(), Box<dyn std::error::Error>> {
        let cbor = Vec::from(content.deref());
        let block = MultiEraBlock::try_from(content)?;

        match block {
            MultiEraBlock::Byron(model) => self.crawl_byron_with_cbor(&model, &cbor)?,
            MultiEraBlock::Shelley(model) => self.crawl_shelley_with_cbor(&model, &cbor)?,
        };

        Ok(())
    }

    fn on_rollback(&self, point: &Point) -> Result<(), Error> {
        self.0.append(EventData::RollBack {
            block_slot: point.0,
            block_hash: hex::encode(&point.1),
        })
    }

    fn on_intersect_found(&self, point: &Point, _tip: &chainsync::Tip) -> Result<(), Error> {
        info!("intersect found {:?}", point);
        Ok(())
    }

    fn on_tip_reached(&self) -> Result<(), Error> {
        info!("tip reached");
        Ok(())
    }
}

pub(crate) fn observe_forever(
    mut channel: Channel,
    writer: EventWriter,
    from: Vec<Point>,
) -> Result<(), Error> {
    let observer = ChainObserver::new(writer);
<<<<<<< HEAD
    let agent = Consumer::<MultiEraBlock, _>::initial(from, observer);
=======
    let agent = chainsync::BlockConsumer::initial(vec![from], observer);
>>>>>>> 3dee294d
    let agent = run_agent(agent, &mut channel)?;
    error!("chainsync agent final state: {:?}", agent.state);

    Ok(())
}<|MERGE_RESOLUTION|>--- conflicted
+++ resolved
@@ -75,11 +75,7 @@
     from: Vec<Point>,
 ) -> Result<(), Error> {
     let observer = ChainObserver::new(writer);
-<<<<<<< HEAD
-    let agent = Consumer::<MultiEraBlock, _>::initial(from, observer);
-=======
-    let agent = chainsync::BlockConsumer::initial(vec![from], observer);
->>>>>>> 3dee294d
+    let agent = chainsync::BlockConsumer::initial(from, observer);
     let agent = run_agent(agent, &mut channel)?;
     error!("chainsync agent final state: {:?}", agent.state);
 
