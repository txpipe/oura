--- conflicted
+++ resolved
@@ -113,11 +113,7 @@
         block_requests,
     };
 
-<<<<<<< HEAD
-    let agent = chainsync::Consumer::<MultiEraHeader, _>::initial(from, observer);
-=======
-    let agent = chainsync::HeaderConsumer::initial(vec![from], observer);
->>>>>>> 3dee294d
+    let agent = chainsync::HeaderConsumer::initial(from, observer);
     let agent = run_agent(agent, &mut channel)?;
     warn!("chainsync agent final state: {:?}", agent.state);
 
