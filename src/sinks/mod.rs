--- conflicted
+++ resolved
@@ -4,14 +4,7 @@
 use crate::framework::*;
 
 //pub mod assert;
-<<<<<<< HEAD
-=======
-pub mod noop;
-pub mod stdout;
-pub mod terminal;
->>>>>>> 8a4bb5e0
 mod common;
-mod filerotate;
 mod noop;
 mod stdout;
 mod terminal;
