//! A filter that can select which events to block and which to let pass

use std::thread;

use serde::Deserialize;
use serde_json::Value as JsonValue;

use crate::{
<<<<<<< HEAD
    model::{
        Event, EventData, MetadataRecord, MetadatumRendition, MintRecord, OutputAssetRecord,
        TransactionRecord,
    },
=======
    model::{Event, EventData, MetadataRecord, MetadatumRendition, MintRecord, OutputAssetRecord, TxOutputRecord},
>>>>>>> 4de19ee7
    pipelining::{new_inter_stage_channel, FilterProvider, PartialBootstrapResult, StageReceiver},
};

#[derive(Debug, Deserialize, Clone, PartialEq)]
#[serde(tag = "predicate", content = "argument", rename_all = "snake_case")]
pub enum Predicate {
    VariantIn(Vec<String>),
    VariantNotIn(Vec<String>),
    PolicyEquals(String),
    AssetEquals(String),
    AddressEquals(String),
    MetadataLabelEquals(String),
    MetadataAnySubLabelEquals(String),
    Not(Box<Predicate>),
    AnyOf(Vec<Predicate>),
    AllOf(Vec<Predicate>),
}

#[inline]
fn relaxed_str_matches(a: &str, b: &str) -> bool {
    a.to_lowercase().eq(&b.to_lowercase())
}

#[inline]
fn variant_in_matches(event: &Event, variants: &[String]) -> bool {
    variants
        .iter()
        .any(|v| relaxed_str_matches(&event.data.to_string(), v))
}

#[inline]
fn policy_matches(event: &Event, policy: &str) -> bool {
    match &event.data {
        EventData::OutputAsset(OutputAssetRecord { policy: x, .. }) => {
            relaxed_str_matches(x, policy)
        }
        EventData::Mint(MintRecord { policy: x, .. }) => relaxed_str_matches(x, policy),
        _ => false,
    }
}

#[inline]
fn address_matches(event: &Event, address: &str) -> bool {
    match &event.data {
        EventData::TxOutput(TxOutputRecord { address: x, .. }) => {
            relaxed_str_matches(x, address)
        },
        _ => false,
    }
}

#[inline]
fn asset_matches(event: &Event, asset: &str) -> bool {
    match &event.data {
        EventData::OutputAsset(OutputAssetRecord { asset: x, .. }) => relaxed_str_matches(x, asset),
        EventData::Mint(MintRecord { asset: x, .. }) => relaxed_str_matches(x, asset),
        _ => false,
    }
}

#[inline]
fn metadata_label_matches(event: &Event, label: &str) -> bool {
    match &event.data {
        EventData::Transaction(TransactionRecord {
            metadata: Some(x), ..
        }) => x.iter().any(|r| relaxed_str_matches(&r.label, label)),
        EventData::Metadata(MetadataRecord { label: x, .. }) => relaxed_str_matches(x, label),
        _ => false,
    }
}

#[inline]
fn metadata_any_sub_label_matches(event: &Event, sub_label: &str) -> bool {
    match &event.data {
        EventData::Metadata(record) => match &record.content {
            MetadatumRendition::MapJson(JsonValue::Object(obj)) => {
                obj.keys().any(|x| relaxed_str_matches(x, sub_label))
            }
            _ => false,
        },
        _ => false,
    }
}

impl Predicate {
    #![allow(deprecated)]
    fn event_matches(&self, event: &Event) -> bool {
        match self {
            Predicate::VariantIn(x) => variant_in_matches(event, x),
            Predicate::VariantNotIn(x) => !variant_in_matches(event, x),
            Predicate::PolicyEquals(x) => policy_matches(event, x),
            Predicate::AddressEquals(x) => address_matches(event, x),
            Predicate::AssetEquals(x) => asset_matches(event, x),
            Predicate::MetadataLabelEquals(x) => metadata_label_matches(event, x),
            Predicate::MetadataAnySubLabelEquals(x) => metadata_any_sub_label_matches(event, x),
            Predicate::Not(x) => !x.event_matches(event),
            Predicate::AnyOf(x) => x.iter().any(|c| c.event_matches(event)),
            Predicate::AllOf(x) => x.iter().all(|c| c.event_matches(event)),
        }
    }
}

#[derive(Debug, Deserialize)]
pub struct Config {
    pub check: Predicate,
}

impl FilterProvider for Config {
    fn bootstrap(&self, input: StageReceiver) -> PartialBootstrapResult {
        let (output_tx, output_rx) = new_inter_stage_channel(None);

        let check = self.check.clone();

        let handle = thread::spawn(move || {
            for event in input.iter() {
                if check.event_matches(&event) {
                    output_tx.send(event).expect("error sending filter message");
                }
            }
        });

        Ok((handle, output_rx))
    }
}<|MERGE_RESOLUTION|>--- conflicted
+++ resolved
@@ -6,14 +6,10 @@
 use serde_json::Value as JsonValue;
 
 use crate::{
-<<<<<<< HEAD
     model::{
         Event, EventData, MetadataRecord, MetadatumRendition, MintRecord, OutputAssetRecord,
-        TransactionRecord,
+        TransactionRecord, TxOutputRecord,
     },
-=======
-    model::{Event, EventData, MetadataRecord, MetadatumRendition, MintRecord, OutputAssetRecord, TxOutputRecord},
->>>>>>> 4de19ee7
     pipelining::{new_inter_stage_channel, FilterProvider, PartialBootstrapResult, StageReceiver},
 };
 
@@ -58,9 +54,7 @@
 #[inline]
 fn address_matches(event: &Event, address: &str) -> bool {
     match &event.data {
-        EventData::TxOutput(TxOutputRecord { address: x, .. }) => {
-            relaxed_str_matches(x, address)
-        },
+        EventData::TxOutput(TxOutputRecord { address: x, .. }) => relaxed_str_matches(x, address),
         _ => false,
     }
 }
