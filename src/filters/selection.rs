//! A filter that can select which events to block and which to let pass

use std::thread;

use serde::Deserialize;
use serde_json::Value as JsonValue;

use crate::{
    model::{
<<<<<<< HEAD
        Event, EventData, MetadataRecord, MetadatumRendition, MintRecord, OutputAssetRecord,
        TransactionRecord, TxOutputRecord
=======
        CIP25AssetRecord, Event, EventData, MetadataRecord, MetadatumRendition, MintRecord,
        OutputAssetRecord, TransactionRecord, TxOutputRecord,
>>>>>>> bb6eafd7
    },
    pipelining::{new_inter_stage_channel, FilterProvider, PartialBootstrapResult, StageReceiver},
};

#[derive(Debug, Deserialize, Clone, PartialEq)]
#[serde(tag = "predicate", content = "argument", rename_all = "snake_case")]
pub enum Predicate {
    VariantIn(Vec<String>),
    VariantNotIn(Vec<String>),
    PolicyEquals(String),
    AssetEquals(String),
    AddressEquals(String),
    MetadataLabelEquals(String),
    MetadataAnySubLabelEquals(String),
    Not(Box<Predicate>),
    AnyOf(Vec<Predicate>),
    AllOf(Vec<Predicate>),
}

#[inline]
fn relaxed_str_matches(a: &str, b: &str) -> bool {
    a.to_lowercase().eq(&b.to_lowercase())
}

#[inline]
fn variant_in_matches(event: &Event, variants: &[String]) -> bool {
    variants
        .iter()
        .any(|v| relaxed_str_matches(&event.data.to_string(), v))
}

#[inline]
fn output_policy_matches(event: &Event, policy: &str) -> bool {
    match &event.data {
        EventData::Transaction(TransactionRecord {
            outputs: Some(outputs),
            ..
        }) => outputs
            .iter()
            .flat_map(|x| &x.assets)
            .flatten()
            .any(|x| relaxed_str_matches(&x.policy, policy)),
        EventData::OutputAsset(OutputAssetRecord { policy: x, .. }) => {
            relaxed_str_matches(x, policy)
        }
        _ => false,
    }
}

#[inline]
fn mint_policy_matches(event: &Event, policy: &str) -> bool {
    match &event.data {
        EventData::Transaction(TransactionRecord {
            mint: Some(mint), ..
        }) => mint.iter().any(|x| relaxed_str_matches(&x.policy, policy)),
        EventData::OutputAsset(OutputAssetRecord { policy: x, .. }) => {
            relaxed_str_matches(x, policy)
        }
        EventData::Mint(MintRecord { policy: x, .. }) => relaxed_str_matches(x, policy),
        _ => false,
    }
}

#[inline]
fn cip25_policy_matches(event: &Event, policy: &str) -> bool {
    match &event.data {
        EventData::CIP25Asset(CIP25AssetRecord { policy: x, .. }) => relaxed_str_matches(x, policy),
        _ => false,
    }
}

#[inline]
fn address_matches(event: &Event, address: &str) -> bool {
    match &event.data {
        EventData::Transaction(TransactionRecord {
            outputs: Some(o), ..
        }) => o.iter().any(|x| relaxed_str_matches(&x.address, address)),
        EventData::TxOutput(TxOutputRecord { address: x, .. }) => relaxed_str_matches(x, address),
        _ => false,
    }
}

#[inline]
fn output_asset_matches(event: &Event, asset: &str) -> bool {
    match &event.data {
        EventData::Transaction(TransactionRecord {
            outputs: Some(outputs),
            ..
        }) => outputs
            .iter()
            .flat_map(|x| &x.assets)
            .flatten()
            .any(|x| relaxed_str_matches(&x.asset, asset)),
        EventData::OutputAsset(OutputAssetRecord { asset: x, .. }) => relaxed_str_matches(x, asset),
        _ => false,
    }
}

#[inline]
fn mint_asset_matches(event: &Event, asset: &str) -> bool {
    match &event.data {
        EventData::Transaction(TransactionRecord {
            mint: Some(mint), ..
        }) => mint.iter().any(|x| relaxed_str_matches(&x.asset, asset)),
        EventData::Mint(MintRecord { asset: x, .. }) => relaxed_str_matches(x, asset),
        _ => false,
    }
}

#[inline]
fn cip25_asset_matches(event: &Event, asset: &str) -> bool {
    match &event.data {
        EventData::CIP25Asset(CIP25AssetRecord { asset: x, .. }) => relaxed_str_matches(x, asset),
        _ => false,
    }
}

#[inline]
fn metadata_label_matches(event: &Event, label: &str) -> bool {
    match &event.data {
        EventData::Transaction(TransactionRecord {
            metadata: Some(x), ..
        }) => x.iter().any(|r| relaxed_str_matches(&r.label, label)),
        EventData::Metadata(MetadataRecord { label: x, .. }) => relaxed_str_matches(x, label),
        _ => false,
    }
}

#[inline]
fn metadata_any_sub_label_matches(event: &Event, sub_label: &str) -> bool {
    match &event.data {
        EventData::Metadata(record) => match &record.content {
            MetadatumRendition::MapJson(JsonValue::Object(obj)) => {
                obj.keys().any(|x| relaxed_str_matches(x, sub_label))
            }
            _ => false,
        },
        _ => false,
    }
}

impl Predicate {
    #![allow(deprecated)]
    fn event_matches(&self, event: &Event) -> bool {
        match self {
            Predicate::VariantIn(x) => variant_in_matches(event, x),
            Predicate::VariantNotIn(x) => !variant_in_matches(event, x),
            Predicate::PolicyEquals(x) => {
                output_policy_matches(event, x)
                    || mint_policy_matches(event, x)
                    || cip25_policy_matches(event, x)
            }
            Predicate::AddressEquals(x) => address_matches(event, x),
            Predicate::AssetEquals(x) => {
                output_asset_matches(event, x)
                    || mint_asset_matches(event, x)
                    || cip25_asset_matches(event, x)
            }
            Predicate::MetadataLabelEquals(x) => metadata_label_matches(event, x),
            Predicate::MetadataAnySubLabelEquals(x) => metadata_any_sub_label_matches(event, x),
            Predicate::Not(x) => !x.event_matches(event),
            Predicate::AnyOf(x) => x.iter().any(|c| c.event_matches(event)),
            Predicate::AllOf(x) => x.iter().all(|c| c.event_matches(event)),
        }
    }
}

#[derive(Debug, Deserialize)]
pub struct Config {
    pub check: Predicate,
}

impl FilterProvider for Config {
    fn bootstrap(&self, input: StageReceiver) -> PartialBootstrapResult {
        let (output_tx, output_rx) = new_inter_stage_channel(None);

        let check = self.check.clone();

        let handle = thread::spawn(move || {
            for event in input.iter() {
                if check.event_matches(&event) {
                    output_tx.send(event).expect("error sending filter message");
                }
            }
        });

        Ok((handle, output_rx))
    }
}<|MERGE_RESOLUTION|>--- conflicted
+++ resolved
@@ -7,13 +7,8 @@
 
 use crate::{
     model::{
-<<<<<<< HEAD
-        Event, EventData, MetadataRecord, MetadatumRendition, MintRecord, OutputAssetRecord,
-        TransactionRecord, TxOutputRecord
-=======
         CIP25AssetRecord, Event, EventData, MetadataRecord, MetadatumRendition, MintRecord,
         OutputAssetRecord, TransactionRecord, TxOutputRecord,
->>>>>>> bb6eafd7
     },
     pipelining::{new_inter_stage_channel, FilterProvider, PartialBootstrapResult, StageReceiver},
 };
