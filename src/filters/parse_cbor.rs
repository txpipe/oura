//! A filter that turns raw cbor Tx into the corresponding parsed representation

use gasket::framework::*;
use serde::Deserialize;

use pallas::interop::utxorpc as interop;
use pallas::ledger::traverse as trv;
<<<<<<< HEAD
use utxorpc::spec::cardano as u5c;

use crate::framework::*;

fn map_cbor_to_u5c(cbor: &[u8]) -> Result<u5c::Tx, WorkerError> {
    let tx = trv::MultiEraTx::decode(&cbor).or_panic()?;

    Ok(interop::map_tx(&tx))
}

=======

use crate::framework::*;

>>>>>>> 70e8b61c
#[derive(Default, Stage)]
#[stage(name = "filter-parse-cbor", unit = "ChainEvent", worker = "Worker")]
pub struct Stage {
    pub input: FilterInputPort,
    pub output: FilterOutputPort,

    #[metric]
    ops_count: gasket::metrics::Counter,
}

#[derive(Default)]
pub struct Worker;

impl From<&Stage> for Worker {
    fn from(_: &Stage) -> Self {
        Self
    }
}

gasket::impl_mapper!(|_worker: Worker, stage: Stage, unit: ChainEvent| => {
    let output = unit.clone().try_map_record(|r| match r {
        Record::CborTx(cbor) => {
            let tx = trv::MultiEraTx::decode(&cbor).or_panic()?;
            let tx = interop::map_tx(&tx);
            Ok(Record::ParsedTx(tx))
        }
        x => Ok(x),
    })?;

    stage.ops_count.inc(1);

    output
});

#[derive(Default, Deserialize)]
pub struct Config {}

impl Config {
    pub fn bootstrapper(self, _ctx: &Context) -> Result<Stage, Error> {
        Ok(Stage::default())
    }
}<|MERGE_RESOLUTION|>--- conflicted
+++ resolved
@@ -5,22 +5,9 @@
 
 use pallas::interop::utxorpc as interop;
 use pallas::ledger::traverse as trv;
-<<<<<<< HEAD
-use utxorpc::spec::cardano as u5c;
 
 use crate::framework::*;
 
-fn map_cbor_to_u5c(cbor: &[u8]) -> Result<u5c::Tx, WorkerError> {
-    let tx = trv::MultiEraTx::decode(&cbor).or_panic()?;
-
-    Ok(interop::map_tx(&tx))
-}
-
-=======
-
-use crate::framework::*;
-
->>>>>>> 70e8b61c
 #[derive(Default, Stage)]
 #[stage(name = "filter-parse-cbor", unit = "ChainEvent", worker = "Worker")]
 pub struct Stage {
